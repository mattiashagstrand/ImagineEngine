/**
 *  Imagine Engine
 *  Copyright (c) John Sundell 2017
 *  See LICENSE file for license
 */

import Foundation
import QuartzCore

internal final class TextLayer: CATextLayer {
<<<<<<< HEAD
    var rotation: Metric = 0 { didSet { updateTransform() } }
=======
    var scale: Metric = 1 { didSet { updateTransform() } }

>>>>>>> 460f4bb9
    override func action(forKey event: String) -> CAAction? {
        return NSNull()
    }

    // MARK: - Private

    private func updateTransform() {
<<<<<<< HEAD
        transform = CATransform3DMakeRotation(rotation, 0, 0, 1)
=======
        var newTransform = CATransform3DIdentity
        newTransform = CATransform3DScale(newTransform, scale, scale, 1)

        transform = newTransform
>>>>>>> 460f4bb9
    }
}<|MERGE_RESOLUTION|>--- conflicted
+++ resolved
@@ -8,26 +8,20 @@
 import QuartzCore
 
 internal final class TextLayer: CATextLayer {
-<<<<<<< HEAD
+    
     var rotation: Metric = 0 { didSet { updateTransform() } }
-=======
     var scale: Metric = 1 { didSet { updateTransform() } }
-
->>>>>>> 460f4bb9
+    
     override func action(forKey event: String) -> CAAction? {
         return NSNull()
     }
-
+    
     // MARK: - Private
-
+    
     private func updateTransform() {
-<<<<<<< HEAD
-        transform = CATransform3DMakeRotation(rotation, 0, 0, 1)
-=======
         var newTransform = CATransform3DIdentity
         newTransform = CATransform3DScale(newTransform, scale, scale, 1)
-
+        newTransform = CATransform3DRotate(newTransform, rotation, 0, 0, 1)
         transform = newTransform
->>>>>>> 460f4bb9
     }
-}+}
